"""
Query engine module for NobelLM RAG pipeline.

This module provides the main entry points for querying the Nobel Literature corpus
using retrieval-augmented generation (RAG). The canonical entry point is answer_query(),
which provides consistent score threshold handling and model-aware retrieval across
all query types.

The legacy query() function is deprecated and will be removed in a future version.
Use answer_query() instead for a fully consistent and robust retrieval + prompting
pipeline.

Key features:
- Consistent score threshold filtering across all paths
- Model-aware retrieval configuration
- Query type-specific min/max return counts
- Proper error handling and logging
"""
import os
import logging
import warnings
from typing import List, Dict, Optional, Any
import numpy as np
from sentence_transformers import SentenceTransformer
import threading
import dotenv
from utils.cost_logger import log_cost_event
try:
    import tiktoken
except ImportError:
    tiktoken = None
from rag.query_router import QueryRouter, PromptTemplateSelector, format_factual_context
import json
from rag.metadata_utils import flatten_laureate_metadata
from rag.thematic_retriever import ThematicRetriever
from rag.utils import format_chunks_for_prompt
from rag.cache import get_faiss_index_and_metadata, get_flattened_metadata, get_model
from rag.model_config import get_model_config, DEFAULT_MODEL_ID
from rag.retriever import query_index, load_index_and_metadata, is_invalid_vector, get_mode_aware_retriever, BaseRetriever
from rag.logging_utils import get_module_logger, log_with_context, QueryContext

dotenv.load_dotenv()

# Get module logger
logger = get_module_logger(__name__)

USE_FAISS_SUBPROCESS = os.getenv("NOBELLM_USE_FAISS_SUBPROCESS", "0") == "1"

__all__ = ["answer_query"]  # Only export answer_query as the canonical entry point

_MODEL = None
_MODEL_LOCK = threading.Lock()
_INDEX = None
_METADATA = None
_INDEX_LOCK = threading.Lock()

KEYWORDS_TRIGGER_EXPANSION = [
    "theme", "themes", "pattern", "patterns", "typical", "common",
    "most", "across", "often", "generally", "usually", "style", "styles"
]

def get_model(model_id: str = None) -> SentenceTransformer:
    """
    Singleton loader for the embedding model specified by model_id.
    Uses centralized config for model name.
    """
    global _MODEL
    if _MODEL is None:
        with _MODEL_LOCK:
            if _MODEL is None:
                config = get_model_config(model_id)
                logger.info(f"Loading embedding model '{config['model_name']}'...")
                _MODEL = SentenceTransformer(config['model_name'])
    return _MODEL


def get_index_and_metadata(model_id: str = None):
    """
    Singleton loader for the FAISS index and chunk metadata for the specified model.
    Uses centralized config for index and metadata paths.
    Checks embedding dimension consistency.
    """
    global _INDEX, _METADATA
    if _INDEX is None or _METADATA is None:
        with _INDEX_LOCK:
            if _INDEX is None or _METADATA is None:
                model_id = model_id or DEFAULT_MODEL_ID
                _INDEX, _METADATA = load_index_and_metadata(model_id)
                config = get_model_config(model_id)
                # Consistency check
                if hasattr(_INDEX, 'd') and _INDEX.d != config['embedding_dim']:
                    raise ValueError(f"Index dimension ({_INDEX.d}) does not match model config ({config['embedding_dim']}) for model '{model_id or DEFAULT_MODEL_ID}'")
    return _INDEX, _METADATA


def embed_query(query: str, model_id: str = None) -> np.ndarray:
    """
    Embed the user query using the embedding model specified by model_id.
    Returns a numpy array embedding.
    """
    model = get_model(model_id)
    emb = model.encode(query, show_progress_bar=False, normalize_embeddings=True)
    return np.array(emb, dtype=np.float32)


def retrieve_chunks(
    query_embedding: np.ndarray,
    k: int = 3,
    filters: Optional[Dict[str, Any]] = None,
    score_threshold: float = 0.2,
    min_k: int = 3,
    model_id: str = None
) -> List[Dict[str, Any]]:
    """
    Retrieve top-k most relevant chunks from the FAISS index for the specified model.
    Uses subprocess mode if USE_FAISS_SUBPROCESS is set (for Mac/Intel dev), else in-process (for Linux/prod).
    Passes filters to query_index for pre-retrieval metadata filtering.
    
    Args:
        query_embedding: Normalized query vector
        k: Number of results to return
        filters: Optional metadata filters
        score_threshold: Minimum similarity score threshold (default: 0.2)
        min_k: Minimum number of results to return (unused, kept for backward compatibility)
        model_id: Model identifier (e.g., "bge-large")
        
    Returns:
        List of top-k chunks with metadata and scores
    """
    if is_invalid_vector(query_embedding):
        raise ValueError("Cannot retrieve: embedding is invalid (zero vector).")
    if USE_FAISS_SUBPROCESS:
        # Subprocess mode: avoids PyTorch/FAISS segfaults on Mac/Intel
        from rag.dual_process_retriever import retrieve_chunks_dual_process
        # We need the original query string, not the embedding, for subprocess mode
        # (Assume query_embedding is actually the query string in this mode)
        return retrieve_chunks_dual_process(
            query_embedding, 
            model_id=model_id, 
            top_k=k, 
            score_threshold=score_threshold,
            filters=filters
        )
    else:
        from rag.retriever import query_index
        return query_index(
            query_embedding, 
            model_id=model_id, 
            top_k=k, 
            score_threshold=score_threshold,
            filters=filters
        )


# --- Filtering ---
def filter_chunks(chunks: List[Dict[str, Any]], filters: Optional[Dict[str, Any]] = None) -> List[Dict[str, Any]]:
    """
    Filter chunks by metadata fields (e.g., country, source_type).
    Returns a filtered list of chunks.
    """
    if not filters:
        return chunks
    filtered = []
    for chunk in chunks:
        match = True
        for key, value in filters.items():
            if chunk.get(key) != value:
                match = False
                break
        if match:
            filtered.append(chunk)
    return filtered


def filter_top_chunks(chunks, score_threshold=0.25, min_return=3, max_return=10):
    """
    Filter chunks by score threshold, but always return at least min_return chunks (by rank).
    """
    passing = [c for c in chunks if c.get("score", 0) >= score_threshold]
    if len(passing) >= min_return:
        return passing[:min_return]
    return chunks[:min_return]


# --- Prompt Construction ---
def build_prompt(query: str, context: str, prompt_template: Optional[str] = None) -> str:
    """
    Build a prompt for GPT-3.5 using retrieved chunks and the user query.
    
    Args:
        query: The user's query string
        context: Formatted context from retrieved chunks
        prompt_template: Optional custom prompt template. If None, uses default template.
        
    Returns:
        Formatted prompt string
    """
    if prompt_template is None:
        prompt_template = "Answer the following question about Nobel Literature laureates: {query}\n\nContext: {context}"
    
    return prompt_template.format(query=query, context=context)


# --- OpenAI Call ---
def call_openai(prompt: str, model: str = "gpt-3.5-turbo") -> dict:
    """
    Call OpenAI's ChatCompletion endpoint using GPT-3.5. Returns the model's answer and token usage as a dict.
    Reads API key from .env or environment. Handles errors gracefully.
    Compatible with openai>=1.0.0.
    """
    try:
        import openai
    except ImportError:
        logger.error("openai package is not installed. Please install openai to use this feature.")
        raise
    api_key = os.getenv("OPENAI_API_KEY")
    if not api_key:
        raise ValueError("OPENAI_API_KEY not set in environment.")
    client = openai.OpenAI(api_key=api_key)
    try:
        response = client.chat.completions.create(
            model=model,
            messages=[
                {"role": "system", "content": "You are a helpful assistant for Nobel Prize literature research."},
                {"role": "user", "content": prompt}
            ],
            temperature=0.2,
            max_tokens=512,
        )
        answer = response.choices[0].message.content.strip()
        usage = getattr(response, 'usage', None)
        completion_tokens = usage.completion_tokens if usage else None
        prompt_tokens = usage.prompt_tokens if usage else None
        return {
            "answer": answer,
            "prompt_tokens": prompt_tokens,
            "completion_tokens": completion_tokens,
            "model": model
        }
    except Exception as e:
        logger.error(f"OpenAI API call failed: {e}")
        return {
            "answer": f"[OpenAI API error] {e}",
            "prompt_tokens": None,
            "completion_tokens": None,
            "model": model
        }


def infer_top_k_from_query(query: str) -> int:
    """
    Infer the appropriate top_k value for retrieval based on query intent.
    Returns 15 if the query contains any broad/thematic keywords, else 5.
    """
    lowered = query.lower()
    if any(word in lowered for word in KEYWORDS_TRIGGER_EXPANSION):
        return 15
    return 5


# --- Main Orchestration ---
def query(
    query_string: str,
    model_id: str = "bge-large",
    dry_run: bool = False
) -> Dict[str, Any]:
    """
    Legacy entry point for the RAG pipeline (DEPRECATED).
    
    This function is deprecated and will be removed in a future version.
    It has known issues:
    1. Inconsistent score threshold handling
    2. Subprocess mode (USE_FAISS_SUBPROCESS=1) passes embeddings instead of query strings
    3. No support for min/max return counts
    
    Use answer_query() instead for a fully consistent and robust retrieval +
    prompting pipeline.
    
    Args:
        query_string: The user's query
        model_id: Model identifier (default: "bge-large")
        dry_run: If True, skip LLM call and return mock answer
        
    Returns:
        dict with answer and sources
        
    Deprecated:
        This function will be removed in a future version. Use answer_query() instead.
    """
    logger.warning(
        "query() is deprecated and will be removed in a future version. "
        "Use answer_query() instead for consistent score threshold handling "
        "and model-aware retrieval."
    )
    # For backward compatibility, delegate to answer_query but preserve dry_run behavior
    result = answer_query(query_string, model_id=model_id)
    if dry_run:
        # Modify the result to match the old dry_run behavior
        result["answer"] = "[DRY RUN] This is a simulated answer. Retrieved context:\n" + result.get("answer", "")
    return result


# --- QueryRouter Lazy Loader ---
_QUERY_ROUTER = None
def get_query_router():
    global _QUERY_ROUTER
    if _QUERY_ROUTER is None:
        metadata = get_flattened_metadata()
        if metadata is None:
            logger.warning("Laureate metadata file not found or could not be loaded. Factual queries will fall back to RAG.")
        elif not metadata:
            logger.warning("Laureate metadata file is empty. Factual queries will fall back to RAG.")
        else:
            logger.info(f"Loaded laureate metadata with {len(metadata)} records.")
        _QUERY_ROUTER = QueryRouter(metadata=metadata)
    return _QUERY_ROUTER


<<<<<<< HEAD
def answer_query(query_string: str, model_id: str = None) -> dict:
    """
    Unified entry point for the frontend. Routes query via QueryRouter.
    Returns a dict with 'answer_type', 'answer', 'metadata_answer', and 'sources'.
    
    Args:
        query_string: The user's query
        model_id: Optional model ID to use for retrieval. Defaults to DEFAULT_MODEL_ID.
    """
    model_id = model_id or DEFAULT_MODEL_ID
    # Route the query
    route_result = get_query_router().route_query(query_string)
    if route_result.answer_type == "metadata":
        # Direct factual answer from metadata
        return {
            "answer_type": "metadata",
            "answer": route_result.metadata_answer["answer"],
            "metadata_answer": route_result.metadata_answer,
            "sources": []
        }
    # --- Modular Thematic Retrieval ---
    retrieval_config = route_result.retrieval_config
    if route_result.intent == "thematic":
        logger.info(f"[RAG][Thematic] Calling ThematicRetriever with expanded terms: {route_result.logs.get('thematic_expanded_terms', 'N/A')}")
        thematic_retriever = ThematicRetriever(
            retriever=get_mode_aware_retriever(model_id)
        )
        chunks = thematic_retriever.retrieve(query_string, top_k=retrieval_config.top_k, filters=retrieval_config.filters)
        logger.info(f"[RAG][Thematic] Final unique chunks returned: {len(chunks)}")
        logger.info(f"[RAG][Thematic] Final unique chunk IDs: {[c.get('chunk_id') for c in chunks]}")
    else:
        # Factual/generative: use retriever directly
        chunks = get_mode_aware_retriever(model_id).retrieve(
            query_string,
            top_k=retrieval_config.top_k,
            filters=retrieval_config.filters
=======
def answer_query(
    query_string: str,
    model_id: Optional[str] = None,
    score_threshold: float = 0.2,
    min_return: Optional[int] = None,
    max_return: Optional[int] = None
) -> Dict[str, Any]:
    """
    Canonical entry point for the RAG pipeline.
    
    This function provides a unified interface for all query types (factual,
    thematic, generative) with consistent score threshold handling and model-aware
    retrieval. It:
    1. Routes the query via QueryRouter
    2. Retrieves chunks using the appropriate retriever
    3. Applies score threshold filtering
    4. Formats the prompt and calls the LLM
    5. Compiles the final answer with sources
    
    Args:
        query_string: The user's query
        model_id: Optional model identifier used only to get the appropriate retriever.
                 If None, uses DEFAULT_MODEL_ID from model_config.
        score_threshold: Minimum similarity score for chunks (default: 0.2)
        min_return: Minimum number of chunks to return (query-type specific)
        max_return: Maximum number of chunks to return (query-type specific)
    
    Returns:
        dict with:
            answer_type: 'rag' or 'metadata'
            answer: The generated answer
            metadata_answer: Dict for metadata answers, None for RAG
            sources: List of source chunks with metadata
    """
    with QueryContext(model_id) as ctx:
        log_with_context(
            logger,
            logging.INFO,
            "QueryEngine",
            "Starting query processing",
            {
                "query": query_string,
                "model_id": model_id,
                "score_threshold": score_threshold
            }
>>>>>>> adee0f4c
        )
        
        try:
            # Route the query
            route_result = get_query_router().route_query(query_string)
            
            if route_result.answer_type == "metadata":
                log_with_context(
                    logger,
                    logging.INFO,
                    "QueryEngine",
                    "Using metadata answer",
                    {"intent": route_result.intent}
                )
                return {
                    "answer_type": "metadata",
                    "answer": route_result.answer,
                    "metadata_answer": route_result.metadata_answer,
                    "sources": []  # No chunks for metadata answers
                }
            
            # Get the appropriate retriever based on intent
            if route_result.intent == "thematic":
                retriever = ThematicRetriever(model_id=model_id)
                # Thematic queries use a larger top_k (15) and need more diverse context
                # Use router's score_threshold if provided, otherwise use function parameter
                effective_score_threshold = route_result.retrieval_config.score_threshold or score_threshold
                chunks = retriever.retrieve(
                    query_string,
                    top_k=15,
                    filters=route_result.retrieval_config.filters,
                    score_threshold=effective_score_threshold,
                    min_return=min_return or 5,
                    max_return=max_return or 12
                )
            else:
                # Factual or generative query
                retriever = get_mode_aware_retriever(model_id)
                # Use router's score_threshold if provided, otherwise use function parameter
                effective_score_threshold = route_result.retrieval_config.score_threshold or score_threshold
                chunks = retriever.retrieve(
                    query_string,
                    top_k=route_result.retrieval_config.top_k,
                    filters=route_result.retrieval_config.filters,
                    score_threshold=effective_score_threshold,
                    min_return=min_return or 3,
                    max_return=max_return or 10
                )
            
            log_with_context(
                logger,
                logging.INFO,
                "QueryEngine",
                "Retrieved chunks",
                {
                    "count": len(chunks),
                    "intent": route_result.intent,
                    "mean_score": np.mean([c["score"] for c in chunks]) if chunks else 0
                }
            )
            
            # Format chunks for prompt
            context = format_chunks_for_prompt(chunks)
            
            # Build and call LLM
            prompt = build_prompt(
                query_string,
                context,
                route_result.prompt_template
            )
            
            log_with_context(
                logger,
                logging.INFO,
                "QueryEngine",
                "Calling LLM",
                {"prompt_length": len(prompt)}
            )
            
            response = call_openai(prompt)
            
            # Compile final answer
            result = {
                "answer_type": "rag",
                "answer": response["answer"],
                "metadata_answer": None,
                "sources": chunks
            }
            
            log_with_context(
                logger,
                logging.INFO,
                "QueryEngine",
                "Query completed successfully",
                {
                    "intent": route_result.intent,
                    "chunk_count": len(chunks),
                    "completion_tokens": response.get("completion_tokens", 0)
                }
            )
            
            return result
            
        except Exception as e:
            log_with_context(
                logger,
                logging.ERROR,
                "QueryEngine",
                "Query failed",
                {
                    "error": str(e),
                    "error_type": type(e).__name__
                }
            )
            raise


# ... existing code ... <|MERGE_RESOLUTION|>--- conflicted
+++ resolved
@@ -303,11 +303,14 @@
 # --- QueryRouter Lazy Loader ---
 _QUERY_ROUTER = None
 def get_query_router():
+    """
+    Singleton loader for the QueryRouter.
+    """
     global _QUERY_ROUTER
     if _QUERY_ROUTER is None:
         metadata = get_flattened_metadata()
         if metadata is None:
-            logger.warning("Laureate metadata file not found or could not be loaded. Factual queries will fall back to RAG.")
+            logger.warning("Could not load laureate metadata. Factual queries will fall back to RAG.")
         elif not metadata:
             logger.warning("Laureate metadata file is empty. Factual queries will fall back to RAG.")
         else:
@@ -316,44 +319,6 @@
     return _QUERY_ROUTER
 
 
-<<<<<<< HEAD
-def answer_query(query_string: str, model_id: str = None) -> dict:
-    """
-    Unified entry point for the frontend. Routes query via QueryRouter.
-    Returns a dict with 'answer_type', 'answer', 'metadata_answer', and 'sources'.
-    
-    Args:
-        query_string: The user's query
-        model_id: Optional model ID to use for retrieval. Defaults to DEFAULT_MODEL_ID.
-    """
-    model_id = model_id or DEFAULT_MODEL_ID
-    # Route the query
-    route_result = get_query_router().route_query(query_string)
-    if route_result.answer_type == "metadata":
-        # Direct factual answer from metadata
-        return {
-            "answer_type": "metadata",
-            "answer": route_result.metadata_answer["answer"],
-            "metadata_answer": route_result.metadata_answer,
-            "sources": []
-        }
-    # --- Modular Thematic Retrieval ---
-    retrieval_config = route_result.retrieval_config
-    if route_result.intent == "thematic":
-        logger.info(f"[RAG][Thematic] Calling ThematicRetriever with expanded terms: {route_result.logs.get('thematic_expanded_terms', 'N/A')}")
-        thematic_retriever = ThematicRetriever(
-            retriever=get_mode_aware_retriever(model_id)
-        )
-        chunks = thematic_retriever.retrieve(query_string, top_k=retrieval_config.top_k, filters=retrieval_config.filters)
-        logger.info(f"[RAG][Thematic] Final unique chunks returned: {len(chunks)}")
-        logger.info(f"[RAG][Thematic] Final unique chunk IDs: {[c.get('chunk_id') for c in chunks]}")
-    else:
-        # Factual/generative: use retriever directly
-        chunks = get_mode_aware_retriever(model_id).retrieve(
-            query_string,
-            top_k=retrieval_config.top_k,
-            filters=retrieval_config.filters
-=======
 def answer_query(
     query_string: str,
     model_id: Optional[str] = None,
@@ -399,7 +364,6 @@
                 "model_id": model_id,
                 "score_threshold": score_threshold
             }
->>>>>>> adee0f4c
         )
         
         try:
